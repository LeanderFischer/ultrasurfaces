--- conflicted
+++ resolved
@@ -1,7 +1,6 @@
 jupyter
 notebook
 scipy
-<<<<<<< HEAD
 numpy
 matplotlib
 scikit-learn
@@ -10,6 +9,3 @@
 pandas
 uncertainties
 numba
-=======
-numpy
->>>>>>> 5b976dde
